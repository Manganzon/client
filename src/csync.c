/*
 * libcsync -- a library to sync a directory with another
 *
 * Copyright (c) 2008-2012 by Andreas Schneider <asn@cryptomilk.org>
 *
 * This program is free software; you can redistribute it and/or
 * modify it under the terms of the GNU General Public License
 * as published by the Free Software Foundation; either version 2
 * of the License, or (at your option) any later version.
 *
 * This program is distributed in the hope that it will be useful,
 * but WITHOUT ANY WARRANTY; without even the implied warranty of
 * MERCHANTABILITY or FITNESS FOR A PARTICULAR PURPOSE.  See the
 * GNU General Public License for more details.
 *
 * You should have received a copy of the GNU General Public License
 * along with this program; if not, write to the Free Software Foundation,
 * Inc., 51 Franklin Street, Fifth Floor, Boston, MA  02110-1301, USA.
 */

#include "config.h"

#ifndef _GNU_SOURCE
#define _GNU_SOURCE
#endif

#include <errno.h>
#include <stdio.h>
#include <string.h>
#include <time.h>
#include <unistd.h>
#include <sys/types.h>
#include <stdbool.h>

#include "c_lib.h"
#include "csync_private.h"
#include "csync_config.h"
#include "csync_exclude.h"
#include "csync_lock.h"
#include "csync_statedb.h"
#include "csync_time.h"
#include "csync_util.h"
#include "csync_misc.h"
#include "c_jhash.h"

#include "csync_update.h"
#include "csync_reconcile.h"
#include "csync_propagate.h"

#include "vio/csync_vio.h"

#include "csync_log.h"

static int _key_cmp(const void *key, const void *data) {
  uint64_t a;
  csync_file_stat_t *b;

  a = *(uint64_t *) (key);
  b = (csync_file_stat_t *) data;

  if (a < b->phash) {
    return -1;
  } else if (a > b->phash) {
    return 1;
  }

  return 0;
}

static int _data_cmp(const void *key, const void *data) {
  csync_file_stat_t *a, *b;

  a = (csync_file_stat_t *) key;
  b = (csync_file_stat_t *) data;

  if (a->phash < b->phash) {
    return -1;
  } else if (a->phash > b->phash) {
    return 1;
  }

  return 0;
}

int csync_create(CSYNC **csync, const char *local, const char *remote) {
  CSYNC *ctx;
  size_t len = 0;
  char *home;
  int rc;

  ctx = c_malloc(sizeof(CSYNC));
  if (ctx == NULL) {
    return -1;
  }

  ctx->error_code = CSYNC_ERR_NONE;

  /* remove trailing slashes */
  len = strlen(local);
  while(len > 0 && local[len - 1] == '/') --len;

  ctx->local.uri = c_strndup(local, len);
  if (ctx->local.uri == NULL) {
    ctx->error_code = CSYNC_ERR_MEM;
    free(ctx);
    return -1;
  }

  /* remove trailing slashes */
  len = strlen(remote);
  while(len > 0 && remote[len - 1] == '/') --len;

  ctx->remote.uri = c_strndup(remote, len);
  if (ctx->remote.uri == NULL) {
    ctx->error_code = CSYNC_ERR_MEM;
    free(ctx);
    return -1;
  }

  ctx->options.max_depth = MAX_DEPTH;
  ctx->options.max_time_difference = MAX_TIME_DIFFERENCE;
  ctx->options.unix_extensions = 0;
  ctx->options.with_conflict_copys=false;
  ctx->options.local_only_mode = false;

  ctx->pwd.uid = getuid();
  ctx->pwd.euid = geteuid();

  home = csync_get_user_home_dir();
  if (home == NULL) {
    SAFE_FREE(ctx->local.uri);
    SAFE_FREE(ctx->remote.uri);
    SAFE_FREE(ctx);
    errno = ENOMEM;
    ctx->error_code = CSYNC_ERR_MEM;
    return -1;
  }

  rc = asprintf(&ctx->options.config_dir, "%s/%s", home, CSYNC_CONF_DIR);
  SAFE_FREE(home);
  if (rc < 0) {
    SAFE_FREE(ctx->local.uri);
    SAFE_FREE(ctx->remote.uri);
    SAFE_FREE(ctx);
    errno = ENOMEM;
    ctx->error_code = CSYNC_ERR_MEM;
    return -1;
  }

  *csync = ctx;
  return 0;
}

int csync_init(CSYNC *ctx) {
  int rc;
  time_t timediff = -1;
  char *exclude = NULL;
  char *lock = NULL;
  char *config = NULL;
  char errbuf[256] = {0};
  
  if (ctx == NULL) {
    errno = EBADF;
    return -1;
  }
  ctx->error_code = CSYNC_ERR_NONE;

  /* Do not initialize twice */
  if (ctx->status & CSYNC_STATUS_INIT) {
    return 1;
  }

<<<<<<< HEAD
  /* load log file */
  if (csync_log_init() < 0) {
    ctx->error_code = CSYNC_ERR_LOG;
    fprintf(stderr, "csync_init: logger init failed\n");
    return -1;
  }

=======
>>>>>>> 2752a9e9
  /* create dir if it doesn't exist */
  if (! c_isdir(ctx->options.config_dir)) {
    c_mkdirs(ctx->options.config_dir, 0700);
  }

<<<<<<< HEAD
  if (asprintf(&log, "%s/%s", ctx->options.config_dir, CSYNC_LOG_FILE) < 0) {
    ctx->error_code = CSYNC_ERR_UNSPEC;
    rc = -1;
    goto out;
  }

  /* load log if it exists */
  if (c_isfile(log)) {
    csync_log_load(log);
  } else {
#ifndef _WIN32
    if (c_copy(SYSCONFDIR "/ocsync/" CSYNC_LOG_FILE, log, 0644) == 0) {
      csync_log_load(log);
    }
#endif
  }

=======
>>>>>>> 2752a9e9
  /* create lock file */
  if (asprintf(&lock, "%s/%s", ctx->options.config_dir, CSYNC_LOCK_FILE) < 0) {
    ctx->error_code = CSYNC_ERR_UNSPEC;
    rc = -1;
    goto out;
  }

#ifndef _WIN32
<<<<<<< HEAD
  if (csync_lock(lock) < 0) {
    ctx->error_code = CSYNC_ERR_LOCK;
=======
  if (csync_lock(ctx, lock) < 0) {
>>>>>>> 2752a9e9
    rc = -1;
    goto out;
  }
#endif

  /* load config file */
  if (asprintf(&config, "%s/%s", ctx->options.config_dir, CSYNC_CONF_FILE) < 0) {
    rc = -1;
    goto out;
  }

  if (csync_config_load(ctx, config) < 0) {
      CSYNC_LOG(CSYNC_LOG_PRIORITY_WARN, "Could not load config file %s, using defaults.", config);
  }

#ifndef _WIN32
  /* load global exclude list */
  if (asprintf(&exclude, "%s/ocsync/%s", SYSCONFDIR, CSYNC_EXCLUDE_FILE) < 0) {
    ctx->error_code = CSYNC_ERR_UNSPEC;
    rc = -1;
    goto out;
  }

  if (csync_exclude_load(ctx, exclude) < 0) {
    strerror_r(errno, errbuf, sizeof(errbuf));
    CSYNC_LOG(CSYNC_LOG_PRIORITY_WARN, "Could not load %s - %s", exclude,
              errbuf);
  }
  SAFE_FREE(exclude);
#endif
  /* load exclude list */
  if (asprintf(&exclude, "%s/%s", ctx->options.config_dir, CSYNC_EXCLUDE_FILE) < 0) {
    ctx->error_code = CSYNC_ERR_UNSPEC;
    rc = -1;
    goto out;
  }

  if (csync_exclude_load(ctx, exclude) < 0) {
    strerror_r(errno, errbuf, sizeof(errbuf));
    CSYNC_LOG(CSYNC_LOG_PRIORITY_INFO, "Could not load %s - %s", exclude, 
              errbuf);
  }


  /* create/load statedb */
  if (! csync_is_statedb_disabled(ctx)) {
    rc = asprintf(&ctx->statedb.file, "%s/.csync_journal.db",
                  ctx->local.uri);
    if (rc < 0) {
        goto out;
    }
    CSYNC_LOG(CSYNC_LOG_PRIORITY_DEBUG, "Journal: %s", ctx->statedb.file);

    if (csync_statedb_load(ctx, ctx->statedb.file) < 0) {
      ctx->error_code = CSYNC_ERR_STATEDB_LOAD;
      rc = -1;
      goto out;
    }
  }

  ctx->local.type = LOCAL_REPLICA;

  /* check for uri */
  if ( !ctx->options.local_only_mode && csync_fnmatch("*://*", ctx->remote.uri, 0) == 0) {
    size_t len;
    len = strstr(ctx->remote.uri, "://") - ctx->remote.uri;
    /* get protocol */
    if (len > 0) {
      char *module = NULL;
      /* module name */
      module = c_strndup(ctx->remote.uri, len);
      if (module == NULL) {
        ctx->error_code = CSYNC_ERR_MODULE;
        rc = -1;
        goto out;
      }
      /* load module */
retry_vio_init:
      rc = csync_vio_init(ctx, module, NULL);
      if (rc < 0) {
        len = strlen(module);

        if (len > 0 && module[len-1] == 's') {
          module[len-1] = '\0';
          goto retry_vio_init;
        }
        /* Now vio init finally failed which means a module could not be found. */
        ctx->error_code = CSYNC_ERR_MODULE;
	CSYNC_LOG(CSYNC_LOG_PRIORITY_FATAL,
		  "The csync module %s could not be loaded.", module);
        SAFE_FREE(module);
        goto out;
      }
      SAFE_FREE(module);
      ctx->remote.type = REMOTE_REPLICA;
    }
  } else {
    ctx->remote.type = LOCAL_REPLICA;
  }

  if(!ctx->options.local_only_mode) {
    if(ctx->module.capabilities.time_sync_required) {
      timediff = csync_timediff(ctx);
      if (timediff > ctx->options.max_time_difference) {
        CSYNC_LOG(CSYNC_LOG_PRIORITY_FATAL,
                  "Clock skew detected. The time difference is greater than %d seconds!",
                  ctx->options.max_time_difference);
        ctx->error_code = CSYNC_ERR_TIMESKEW;
        rc = -1;
        goto out;
      } else if (timediff < 0) {
        /* error code was set in csync_timediff() */
        CSYNC_LOG(CSYNC_LOG_PRIORITY_FATAL, "Synchronisation is not possible!");
	/* do not override error code set by timediff */
	if(ctx->error_code == CSYNC_ERR_NONE) {
	  ctx->error_code = CSYNC_ERR_TIMESKEW;
	}
        rc = -1;
        goto out;
      }
    } else {
        CSYNC_LOG(CSYNC_LOG_PRIORITY_TRACE, "Module does not need time synchronization.");
    }

    if(ctx->module.capabilities.unix_extensions == -1) { /* detect */
      if (csync_unix_extensions(ctx) < 0) {
        CSYNC_LOG(CSYNC_LOG_PRIORITY_FATAL, "Could not detect filesystem type.");
        ctx->error_code = CSYNC_ERR_FILESYSTEM;
        rc = -1;
        goto out;
      }
    } else {
      /* The module specifies the value for the unix_extensions. */
      ctx->options.unix_extensions = ctx->module.capabilities.unix_extensions;
    }
  }

  if (c_rbtree_create(&ctx->local.tree, _key_cmp, _data_cmp) < 0) {
    ctx->error_code = CSYNC_ERR_TREE;
    rc = -1;
    goto out;
  }

  if (c_rbtree_create(&ctx->remote.tree, _key_cmp, _data_cmp) < 0) {
    ctx->error_code = CSYNC_ERR_TREE;
    rc = -1;
    goto out;
  }

  ctx->status = CSYNC_STATUS_INIT;

  /* initialize random generator */
  srand(time(NULL));

  rc = 0;

out:
  SAFE_FREE(lock);
  SAFE_FREE(exclude);
  SAFE_FREE(config);
  return rc;
}

int csync_update(CSYNC *ctx) {
  int rc = -1;
  struct timespec start, finish;
  
  if (ctx == NULL) {
    errno = EBADF;
    return -1;
  }
  ctx->error_code = CSYNC_ERR_NONE;

  csync_memstat_check(ctx);

  /* update detection for local replica */
  csync_gettime(&start);
  ctx->current = LOCAL_REPLICA;
  ctx->replica = ctx->local.type;

  rc = csync_ftw(ctx, ctx->local.uri, csync_walker, MAX_DEPTH);

  csync_gettime(&finish);

  CSYNC_LOG(CSYNC_LOG_PRIORITY_DEBUG,
      "Update detection for local replica took %.2f seconds walking %zu files.",
      c_secdiff(finish, start), c_rbtree_size(ctx->local.tree));
  csync_memstat_check(ctx);

  if (rc < 0) {
    if(ctx->error_code == CSYNC_ERR_NONE)
        ctx->error_code = CSYNC_ERR_TREE;
    return -1;
  }

  /* update detection for remote replica */
  if( ! ctx->options.local_only_mode ) {
      csync_gettime(&start);
      ctx->current = REMOTE_REPLICA;
      ctx->replica = ctx->remote.type;

      rc = csync_ftw(ctx, ctx->remote.uri, csync_walker, MAX_DEPTH);
#if WIP
      /* This code checks if the remote tree is empty but the local is not. That
       * could mean that the user has created his server dir new and hopes that his
       * local content is going to be synced up. That does not happen, as the new
       * dir is probably newer. A client can react on the CSYNC_ERR_REMOTE_CLEANUP
       * with a user question.
       */
      if( c_rbtree_size(ctx->remote.tree) == 0 && c_rbtree_size(ctx->local.tree) > 0 ) {
          ctx->error_code = CSYNC_ERR_REMOTE_CLEANUP;
          return -1;
      }
#endif
      csync_gettime(&finish);

      CSYNC_LOG(CSYNC_LOG_PRIORITY_DEBUG,
                "Update detection for remote replica took %.2f seconds "
                "walking %zu files.",
                c_secdiff(finish, start), c_rbtree_size(ctx->remote.tree));
      csync_memstat_check(ctx);

      if (rc < 0) {
          if(ctx->error_code == CSYNC_ERR_NONE )
            ctx->error_code = CSYNC_ERR_TREE;
          return -1;
      }
  }
  ctx->status |= CSYNC_STATUS_UPDATE;

  return 0;
}

int csync_reconcile(CSYNC *ctx) {
  int rc = -1;
  struct timespec start, finish;

  if (ctx == NULL) {
    errno = EBADF;
    return -1;
  }
  ctx->error_code = CSYNC_ERR_NONE;

  /* Reconciliation for local replica */
  csync_gettime(&start);

  ctx->current = LOCAL_REPLICA;
  ctx->replica = ctx->local.type;

  rc = csync_reconcile_updates(ctx);

  csync_gettime(&finish);

  CSYNC_LOG(CSYNC_LOG_PRIORITY_DEBUG,
      "Reconciliation for local replica took %.2f seconds visiting %zu files.",
      c_secdiff(finish, start), c_rbtree_size(ctx->local.tree));

  if (rc < 0) {
    ctx->error_code = CSYNC_ERR_RECONCILE;
    return -1;
  }

  /* Reconciliation for local replica */
  csync_gettime(&start);

  ctx->current = REMOTE_REPLICA;
  ctx->replica = ctx->remote.type;

  rc = csync_reconcile_updates(ctx);

  csync_gettime(&finish);

  CSYNC_LOG(CSYNC_LOG_PRIORITY_DEBUG,
      "Reconciliation for remote replica took %.2f seconds visiting %zu files.",
      c_secdiff(finish, start), c_rbtree_size(ctx->remote.tree));

  if (rc < 0) {
    ctx->error_code = CSYNC_ERR_RECONCILE;
    return -1;
  }

  ctx->status |= CSYNC_STATUS_RECONCILE;

  return 0;
}

int csync_propagate(CSYNC *ctx) {
  int rc = -1;
  struct timespec start, finish;

  if (ctx == NULL) {
    errno = EBADF;
    return -1;
  }
  ctx->error_code = CSYNC_ERR_NONE;

  /* Reconciliation for local replica */
  csync_gettime(&start);

  ctx->current = LOCAL_REPLICA;
  ctx->replica = ctx->local.type;

  rc = csync_propagate_files(ctx);

  csync_gettime(&finish);

  CSYNC_LOG(CSYNC_LOG_PRIORITY_DEBUG,
      "Propagation for local replica took %.2f seconds visiting %zu files.",
      c_secdiff(finish, start), c_rbtree_size(ctx->local.tree));

  if (rc < 0) {
    ctx->error_code = CSYNC_ERR_PROPAGATE;
    return -1;
  }

  /* Reconciliation for local replica */
  csync_gettime(&start);

  ctx->current = REMOTE_REPLICA;
  ctx->replica = ctx->remote.type;

  rc = csync_propagate_files(ctx);

  csync_gettime(&finish);

  CSYNC_LOG(CSYNC_LOG_PRIORITY_DEBUG,
      "Propagation for remote replica took %.2f seconds visiting %zu files.",
      c_secdiff(finish, start), c_rbtree_size(ctx->remote.tree));

  if (rc < 0) {
    ctx->error_code = CSYNC_ERR_PROPAGATE;
    return -1;
  }

  ctx->status |= CSYNC_STATUS_PROPAGATE;

  return 0;
}

/*
 * local visitor which calls the user visitor with repacked stat info.
 */
static int _csync_treewalk_visitor(void *obj, void *data) {
    csync_file_stat_t *cur         = NULL;
    CSYNC *ctx                     = NULL;
    c_rbtree_visit_func *visitor   = NULL;
    _csync_treewalk_context *twctx = NULL;
    TREE_WALK_FILE trav;

    cur = (csync_file_stat_t *) obj;
    ctx = (CSYNC *) data;

<<<<<<< HEAD
    if (!(ctx && obj && data)) {
      ctx->error_code = CSYNC_ERR_PARAM;
      return -1;
    }
    ctx->error_code = CSYNC_ERR_NONE;

    twctx = (_csync_treewalk_context*) ctx->userdata;
=======
    twctx = (_csync_treewalk_context*) ctx->callbacks.userdata;
>>>>>>> 2752a9e9
    if (twctx == NULL) {
      ctx->error_code = CSYNC_ERR_PARAM;
      return -1;
    }

    if (twctx->instruction_filter > 0 &&
        !(twctx->instruction_filter & cur->instruction) ) {
        return 0;
    }

    visitor = (c_rbtree_visit_func*)(twctx->user_visitor);
    if (visitor != NULL) {
      trav.path =   cur->path;
      trav.modtime = cur->modtime;
      trav.uid =    cur->uid;
      trav.gid =    cur->gid;
      trav.mode =   cur->mode;
      trav.type =   cur->type;
      trav.instruction = cur->instruction;
      trav.rename_path = cur->destpath;

      return (*visitor)(&trav, twctx->userdata);
    }
    ctx->error_code = CSYNC_ERR_TREE;
    return -1;
}

/*
 * treewalk function, called from its wrappers below.
 *
 * it encapsulates the user visitor function, the filter and the userdata
 * into a treewalk_context structure and calls the rb treewalk function,
 * which calls the local _csync_treewalk_visitor in this module.
 * The user visitor is called from there.
 */
static int _csync_walk_tree(CSYNC *ctx, c_rbtree_t *tree, csync_treewalk_visit_func *visitor, int filter)
{
    _csync_treewalk_context tw_ctx;
    int rc = -1;

    if (ctx == NULL) {
      errno = EBADF;
      return -1;
    }
    ctx->error_code = CSYNC_ERR_NONE;

<<<<<<< HEAD
    if(!(visitor && tree)) {
      ctx->error_code =  CSYNC_ERR_PARAM;
      return rc;
    }
    
    tw_ctx.userdata = ctx->userdata;
=======
    tw_ctx.userdata = ctx->callbacks.userdata;
>>>>>>> 2752a9e9
    tw_ctx.user_visitor = visitor;
    tw_ctx.instruction_filter = filter;

    ctx->callbacks.userdata = &tw_ctx;

    rc = c_rbtree_walk(tree, (void*) ctx, _csync_treewalk_visitor);
<<<<<<< HEAD
    if( rc < 0 ) 
        ctx->error_code = CSYNC_ERR_TREE;
    
    ctx->userdata = tw_ctx.userdata;
=======

    ctx->callbacks.userdata = tw_ctx.userdata;
>>>>>>> 2752a9e9

    return rc;
}

/*
 * wrapper function for treewalk on the remote tree
 */
int csync_walk_remote_tree(CSYNC *ctx,  csync_treewalk_visit_func *visitor, int filter)
{
    c_rbtree_t *tree = NULL;
    int rc = -1;
    
    if(ctx) {
        tree = ctx->remote.tree;
    }

    /* all error handling in the called function */
    rc = _csync_walk_tree(ctx, tree, visitor, filter);
    return rc;
}

/*
 * wrapper function for treewalk on the local tree
 */
int csync_walk_local_tree(CSYNC *ctx, csync_treewalk_visit_func *visitor, int filter)
{
    c_rbtree_t *tree = NULL;
    int rc = -1;

    if(ctx) {
        tree = ctx->local.tree;
    }

    /* all error handling in the called function */
    rc = _csync_walk_tree(ctx, tree, visitor, filter);
    return rc;  
}

static void _tree_destructor(void *data) {
  csync_file_stat_t *freedata = NULL;

  freedata = (csync_file_stat_t *) data;
  SAFE_FREE(freedata->md5);
  SAFE_FREE(freedata);
}

int csync_destroy(CSYNC *ctx) {
  struct timespec start, finish;
  char *lock = NULL;
  char errbuf[256] = {0};
  int jwritten = 0;

  if (ctx == NULL) {
    errno = EBADF;
    return -1;
  }
  ctx->error_code = CSYNC_ERR_NONE;

  csync_vio_shutdown(ctx);

  /* if we have a statedb */
  if (ctx->statedb.db != NULL) {
    /* and we have successfully synchronized */
    if (ctx->status >= CSYNC_STATUS_DONE) {
      /* merge trees */
      if (csync_merge_file_trees(ctx) < 0) {
        strerror_r(errno, errbuf, sizeof(errbuf));
        CSYNC_LOG(CSYNC_LOG_PRIORITY_ERROR, "Unable to merge trees: %s",
                  errbuf);
      } else {
        csync_gettime(&start);
        /* write the statedb to disk */
        if (csync_statedb_write(ctx) == 0) {
          jwritten = 1;
          csync_gettime(&finish);
          CSYNC_LOG(CSYNC_LOG_PRIORITY_DEBUG,
              "Writing the statedb of %zu files to disk took %.2f seconds",
              c_rbtree_size(ctx->local.tree), c_secdiff(finish, start));
        } else {
          strerror_r(errno, errbuf, sizeof(errbuf));
          CSYNC_LOG(CSYNC_LOG_PRIORITY_ERROR, "Unable to write statedb: %s",
                    errbuf);
        }
      }
    }
    csync_statedb_close(ctx, ctx->statedb.file, jwritten);
  }

  /* clear exclude list */
  csync_exclude_destroy(ctx);

#ifndef _WIN32
  /* remove the lock file */
  if (asprintf(&lock, "%s/%s", ctx->options.config_dir, CSYNC_LOCK_FILE) > 0) {
    csync_lock_remove(ctx, lock);
  }
#endif

  /* destroy the rbtrees */
  if (c_rbtree_size(ctx->local.tree) > 0) {
    c_rbtree_destroy(ctx->local.tree, _tree_destructor);
  }

  if (c_rbtree_size(ctx->remote.tree) > 0) {
    c_rbtree_destroy(ctx->remote.tree, _tree_destructor);
  }

  /* free memory */
  c_rbtree_free(ctx->local.tree);
  c_list_free(ctx->local.list);
  c_list_free(ctx->local.id_list);
  c_rbtree_free(ctx->remote.tree);
  c_list_free(ctx->remote.list);
  c_list_free(ctx->remote.id_list);
  SAFE_FREE(ctx->local.uri);
  SAFE_FREE(ctx->remote.uri);
  SAFE_FREE(ctx->options.config_dir);
  SAFE_FREE(ctx->statedb.file);

  SAFE_FREE(ctx);

  SAFE_FREE(lock);

  return 0;
}

/* Check if csync is the required version or get the version string. */
const char *csync_version(int req_version) {
  if (req_version <= LIBCSYNC_VERSION_INT) {
    return CSYNC_STRINGIFY(LIBCSYNC_VERSION);
  }

  return NULL;
}

int csync_add_exclude_list(CSYNC *ctx, const char *path) {
  if (ctx == NULL || path == NULL) {
    return -1;
  }
  ctx->error_code = CSYNC_ERR_NONE;

  return csync_exclude_load(ctx, path);
}

const char *csync_get_config_dir(CSYNC *ctx) {
  if (ctx == NULL) {
    return NULL;
  }
  ctx->error_code = CSYNC_ERR_NONE;

  return ctx->options.config_dir;
}

int csync_set_config_dir(CSYNC *ctx, const char *path) {
  if (ctx == NULL || path == NULL) {
    return -1;
  }
  ctx->error_code = CSYNC_ERR_NONE;

  SAFE_FREE(ctx->options.config_dir);
  ctx->options.config_dir = c_strdup(path);
  if (ctx->options.config_dir == NULL) {
    ctx->error_code = CSYNC_ERR_MEM;
    return -1;
  }

  return 0;
}

int csync_enable_statedb(CSYNC *ctx) {
  if (ctx == NULL) {
    return -1;
  }
  ctx->error_code = CSYNC_ERR_NONE;

  if (ctx->status & CSYNC_STATUS_INIT) {
    ctx->error_code = CSYNC_ERR_UNSPEC;
    fprintf(stderr, "This function must be called before initialization.");
    return -1;
  }

  ctx->statedb.disabled = 0;

  return 0;
}

int csync_disable_statedb(CSYNC *ctx) {
  if (ctx == NULL) {
    return -1;
  }
  ctx->error_code = CSYNC_ERR_NONE;

  if (ctx->status & CSYNC_STATUS_INIT) {
    ctx->error_code = CSYNC_ERR_UNSPEC;
    fprintf(stderr, "This function must be called before initialization.");
    return -1;
  }

  ctx->statedb.disabled = 1;

  return 0;
}

int csync_is_statedb_disabled(CSYNC *ctx) {
  if (ctx == NULL) {
    return -1;
  }
  ctx->error_code = CSYNC_ERR_NONE;

  return ctx->statedb.disabled;
}

int csync_set_auth_callback(CSYNC *ctx, csync_auth_callback cb) {
  if (ctx == NULL || cb == NULL) {
    return -1;
  }
  ctx->error_code = CSYNC_ERR_NONE;

  if (ctx->status & CSYNC_STATUS_INIT) {
    fprintf(stderr, "This function must be called before initialization.");
    ctx->error_code = CSYNC_ERR_UNSPEC;
    return -1;
  }

  ctx->callbacks.auth_function = cb;

  return 0;
}

int csync_set_log_verbosity(CSYNC *ctx, int verbosity) {
  if (ctx == NULL || verbosity < 0) {
    return -1;
  }

  ctx->options.log_verbosity = verbosity;

  return 0;
}

int csync_get_log_verbosity(CSYNC *ctx) {
  if (ctx == NULL) {
    return -1;
  }

  return ctx->options.log_verbosity;
}

int csync_set_log_callback(CSYNC *ctx, csync_log_callback cb) {
  if (ctx == NULL || cb == NULL) {
    return -1;
  }

  if (ctx->status & CSYNC_STATUS_INIT) {
    fprintf(stderr, "This function must be called before initialization.");
    return -1;
  }

  ctx->callbacks.log_function = cb;

  return 0;
}

const char *csync_get_statedb_file(CSYNC *ctx) {
  if (ctx == NULL) {
    return NULL;
  }
  ctx->error_code = CSYNC_ERR_NONE;

  return c_strdup(ctx->statedb.file);
}

void *csync_get_userdata(CSYNC *ctx) {
  if (ctx == NULL) {
    return NULL;
  }
  ctx->error_code = CSYNC_ERR_NONE;

  return ctx->callbacks.userdata;
}

int csync_set_userdata(CSYNC *ctx, void *userdata) {
  if (ctx == NULL) {
    return -1;
  }
  ctx->error_code = CSYNC_ERR_NONE;

  ctx->callbacks.userdata = userdata;

  return 0;
}

csync_auth_callback csync_get_auth_callback(CSYNC *ctx) {
  if (ctx == NULL) {
    return NULL;
  }
  ctx->error_code = CSYNC_ERR_NONE;

  return ctx->callbacks.auth_function;
}

csync_log_callback csync_get_log_callback(CSYNC *ctx) {
  if (ctx == NULL) {
    return NULL;
  }

  return ctx->callbacks.log_function;
}

int csync_set_status(CSYNC *ctx, int status) {
  if (ctx == NULL || status < 0) {
    return -1;
  }
  ctx->error_code = CSYNC_ERR_NONE;

  ctx->status = status;

  return 0;
}

int csync_get_status(CSYNC *ctx) {
  if (ctx == NULL) {
    return -1;
  }
  ctx->error_code = CSYNC_ERR_NONE;

  return ctx->status;
}

int csync_enable_conflictcopys(CSYNC* ctx){
  if (ctx == NULL) {
    return -1;
  }
  ctx->error_code = CSYNC_ERR_NONE;

  if (ctx->status & CSYNC_STATUS_INIT) {
    fprintf(stderr, "This function must be called before initialization.");
    ctx->error_code = CSYNC_ERR_UNSPEC;
    return -1;
  }

  ctx->options.with_conflict_copys=true;

  return 0;
}

int csync_set_local_only(CSYNC *ctx, bool local_only) {
    if (ctx == NULL) {
        return -1;
    }
    ctx->error_code = CSYNC_ERR_NONE;

    if (ctx->status & CSYNC_STATUS_INIT) {
        fprintf(stderr, "This function must be called before initialization.");
        ctx->error_code = CSYNC_ERR_UNSPEC;
        return -1;
    }

    ctx->options.local_only_mode=local_only;

    return 0;
}

bool csync_get_local_only(CSYNC *ctx) {
    if (ctx == NULL) {
        return -1;
    }
    ctx->error_code = CSYNC_ERR_NONE;

    return ctx->options.local_only_mode;
}

CSYNC_ERROR_CODE csync_get_error(CSYNC *ctx) {
    if (ctx == NULL) {
        return CSYNC_ERR_PARAM;
    }
    return ctx->error_code;
}

bool csync_file_known( char *statedb_file, const char* url ) {
    int len;
    uint64_t h;
    csync_file_stat_t *sb;
    CSYNC *ctx = NULL;

    if( ! url ) return false;

    ctx = c_malloc(sizeof(CSYNC));
    ctx->statedb.file = statedb_file;

    len = strlen(statedb_file);
    h = c_jhash64((uint8_t *) url, len, 0);

    sb = csync_statedb_get_stat_by_hash(ctx, h);

    free(ctx);

    return( sb != NULL );
}

#ifdef LOG_TO_CALLBACK
static csync_log_callback log_cb = 0;

void csync_set_log_callback( csync_log_callback cb ) 
{ 
  log_cb = cb; 
}

void csync_log_cb( char *catName, int a_priority,
  const char* a_format,...) 
{
  char buf[1024]={0};
  
  va_list va;
  va_start(va, a_format);
  if (a_priority > 0) {
    sprintf( buf, "%s - ", catName );
  }
  vsnprintf(buf+strlen(buf), 1023 - strlen(buf), a_format, va);
  va_end(va);
  // strcat( buf, "\n" );

  if(log_cb) {
    (log_cb)(buf);
  } else {
#ifndef __APPLE__
    /* skip this output on apple to not spam the system log. */
    fprintf(stderr, "%s\n", buf);
#endif
  }
}
#endif

/* vim: set ts=8 sw=2 et cindent: */<|MERGE_RESOLUTION|>--- conflicted
+++ resolved
@@ -170,41 +170,11 @@
     return 1;
   }
 
-<<<<<<< HEAD
-  /* load log file */
-  if (csync_log_init() < 0) {
-    ctx->error_code = CSYNC_ERR_LOG;
-    fprintf(stderr, "csync_init: logger init failed\n");
-    return -1;
-  }
-
-=======
->>>>>>> 2752a9e9
   /* create dir if it doesn't exist */
   if (! c_isdir(ctx->options.config_dir)) {
     c_mkdirs(ctx->options.config_dir, 0700);
   }
 
-<<<<<<< HEAD
-  if (asprintf(&log, "%s/%s", ctx->options.config_dir, CSYNC_LOG_FILE) < 0) {
-    ctx->error_code = CSYNC_ERR_UNSPEC;
-    rc = -1;
-    goto out;
-  }
-
-  /* load log if it exists */
-  if (c_isfile(log)) {
-    csync_log_load(log);
-  } else {
-#ifndef _WIN32
-    if (c_copy(SYSCONFDIR "/ocsync/" CSYNC_LOG_FILE, log, 0644) == 0) {
-      csync_log_load(log);
-    }
-#endif
-  }
-
-=======
->>>>>>> 2752a9e9
   /* create lock file */
   if (asprintf(&lock, "%s/%s", ctx->options.config_dir, CSYNC_LOCK_FILE) < 0) {
     ctx->error_code = CSYNC_ERR_UNSPEC;
@@ -213,12 +183,8 @@
   }
 
 #ifndef _WIN32
-<<<<<<< HEAD
-  if (csync_lock(lock) < 0) {
+  if (csync_lock(ctx, lock) < 0) {
     ctx->error_code = CSYNC_ERR_LOCK;
-=======
-  if (csync_lock(ctx, lock) < 0) {
->>>>>>> 2752a9e9
     rc = -1;
     goto out;
   }
@@ -571,17 +537,14 @@
     cur = (csync_file_stat_t *) obj;
     ctx = (CSYNC *) data;
 
-<<<<<<< HEAD
+
     if (!(ctx && obj && data)) {
       ctx->error_code = CSYNC_ERR_PARAM;
       return -1;
     }
     ctx->error_code = CSYNC_ERR_NONE;
 
-    twctx = (_csync_treewalk_context*) ctx->userdata;
-=======
     twctx = (_csync_treewalk_context*) ctx->callbacks.userdata;
->>>>>>> 2752a9e9
     if (twctx == NULL) {
       ctx->error_code = CSYNC_ERR_PARAM;
       return -1;
@@ -628,31 +591,22 @@
     }
     ctx->error_code = CSYNC_ERR_NONE;
 
-<<<<<<< HEAD
     if(!(visitor && tree)) {
       ctx->error_code =  CSYNC_ERR_PARAM;
       return rc;
     }
     
-    tw_ctx.userdata = ctx->userdata;
-=======
     tw_ctx.userdata = ctx->callbacks.userdata;
->>>>>>> 2752a9e9
     tw_ctx.user_visitor = visitor;
     tw_ctx.instruction_filter = filter;
 
     ctx->callbacks.userdata = &tw_ctx;
 
     rc = c_rbtree_walk(tree, (void*) ctx, _csync_treewalk_visitor);
-<<<<<<< HEAD
     if( rc < 0 ) 
         ctx->error_code = CSYNC_ERR_TREE;
-    
-    ctx->userdata = tw_ctx.userdata;
-=======
 
     ctx->callbacks.userdata = tw_ctx.userdata;
->>>>>>> 2752a9e9
 
     return rc;
 }
