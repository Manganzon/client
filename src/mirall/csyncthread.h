/*
 * Copyright (C) by Duncan Mac-Vicar P. <duncan@kde.org>
 * Copyright (C) by Klaas Freitag <freitag@owncloud.com>
 *
 * This program is free software; you can redistribute it and/or modify
 * it under the terms of the GNU General Public License as published by
 * the Free Software Foundation; either version 2 of the License, or
 * (at your option) any later version.
 *
 * This program is distributed in the hope that it will be useful, but
 * WITHOUT ANY WARRANTY; without even the implied warranty of MERCHANTABILITY
 * or FITNESS FOR A PARTICULAR PURPOSE. See the GNU General Public License
 * for more details.
 */

#ifndef CSYNCTHREAD_H
#define CSYNCTHREAD_H

#include <stdint.h>

#include <QMutex>
#include <QThread>
#include <QString>
#include <qelapsedtimer.h>
#include <QNetworkProxy>
#include <QNetworkCookie>

#include <csync.h>

#include "mirall/syncfileitem.h"
#include "progressdatabase.h"
#include "mirall/progressdispatcher.h"

class QProcess;

Q_DECLARE_METATYPE(CSYNC_ERROR_CODE)

namespace Mirall {

class OwncloudPropagator;


class CSyncThread : public QObject
{
    Q_OBJECT

    // Keep the actions that have been performed, in order to update the db
    struct Action {
        QByteArray etag;
        csync_instructions_e instruction;
    };
    QHash<QByteArray, Action> _performedActions;

public:
    CSyncThread(CSYNC *, const QString &localPath, const QString &remotePath);
    ~CSyncThread();

<<<<<<< HEAD
    static QString csyncErrorToString( CSYNC_ERROR_CODE);
=======
    static QString csyncErrorToString( CSYNC_STATUS, const char * );
>>>>>>> 98efab83

    Q_INVOKABLE void startSync();

signals:
    void csyncError( const QString& );
    void csyncWarning( const QString& );
    void csyncUnavailable();
    void treeWalkResult(const SyncFileItemVector&);

    void transmissionProgress( const Progress::Info& progress );
    void csyncStateDbFile( const QString& );
    void wipeDb();

    void finished();
    void started();

    void aboutToRemoveAllFiles(SyncFileItem::Direction direction, bool *cancel);

private slots:
    void transferCompleted(const SyncFileItem& item, CSYNC_ERROR_CODE error);
    void startNextTransfer();
    void slotProgress(Progress::Kind kind, const QString& file, quint64, quint64);

private:
    void handleSyncError(CSYNC *ctx, const char *state);

    static int treewalkLocal( TREE_WALK_FILE*, void *);
    static int treewalkRemote( TREE_WALK_FILE*, void *);
    int treewalkFile( TREE_WALK_FILE*, bool );
    int treewalkFinalize( TREE_WALK_FILE* );

    Progress::Kind csyncToProgressKind( enum csync_notify_type_e kind );
    static int walkFinalize(TREE_WALK_FILE*, void* );


    static QMutex _mutex;
    static QMutex _syncMutex;
    SyncFileItemVector _syncedItems;
    int _iterator; // index in _syncedItems for the next item to process.
    ProgressDatabase _progressDataBase;


    CSYNC *_csync_ctx;
    bool _needsUpdate;
    QString _localPath;
    QString _remotePath;
    QScopedPointer <OwncloudPropagator> _propagator;
    QElapsedTimer _syncTime;
    QString _lastDeleted; // if the last item was a path and it has been deleted



    // maps the origin and the target of the folders that have been renamed
    QHash<QString, QString> _renamedFolders;
    QString adjustRenamedPath(const QString &original);

    bool _hasFiles; // true if there is at least one file that is not ignored or removed
    Progress::Info _progressInfo;
    int _downloadLimit;
    int _uploadLimit;

    friend struct CSyncRunScopeHelper;
};
}

#endif // CSYNCTHREAD_H<|MERGE_RESOLUTION|>--- conflicted
+++ resolved
@@ -55,11 +55,7 @@
     CSyncThread(CSYNC *, const QString &localPath, const QString &remotePath);
     ~CSyncThread();
 
-<<<<<<< HEAD
-    static QString csyncErrorToString( CSYNC_ERROR_CODE);
-=======
-    static QString csyncErrorToString( CSYNC_STATUS, const char * );
->>>>>>> 98efab83
+    static QString csyncErrorToString( CSYNC_STATUS);
 
     Q_INVOKABLE void startSync();
 
