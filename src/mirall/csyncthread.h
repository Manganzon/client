--- conflicted
+++ resolved
@@ -28,11 +28,8 @@
 #include <csync.h>
 
 #include "mirall/syncfileitem.h"
-<<<<<<< HEAD
 #include "progressdatabase.h"
-=======
 #include "mirall/progressdispatcher.h"
->>>>>>> e89bdfc4
 
 class QProcess;
 
@@ -58,11 +55,7 @@
     CSyncThread(CSYNC *, const QString &localPath, const QString &remotePath);
     ~CSyncThread();
 
-<<<<<<< HEAD
-    QString csyncErrorToString(CSYNC_ERROR_CODE) const;
-=======
-    static QString csyncErrorToString( CSYNC_ERROR_CODE, const char * );
->>>>>>> e89bdfc4
+    static QString csyncErrorToString( CSYNC_ERROR_CODE);
 
     Q_INVOKABLE void startSync();
 
@@ -81,13 +74,11 @@
     void finished();
     void started();
 
-<<<<<<< HEAD
+    void aboutToRemoveAllFiles(SyncFileItem::Direction direction, bool *cancel);
+
 private slots:
     void transferCompleted(const SyncFileItem& item, CSYNC_ERROR_CODE error);
     void startNextTransfer();
-=======
-    void aboutToRemoveAllFiles(SyncFileItem::Direction direction, bool *cancel);
->>>>>>> e89bdfc4
 
 private:
     void handleSyncError(CSYNC *ctx, const char *state);
